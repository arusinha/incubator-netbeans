--- conflicted
+++ resolved
@@ -142,12 +142,11 @@
         ColoringAttributes.DECLARATION,
         
         ColoringAttributes.MARK_OCCURRENCES,
-<<<<<<< HEAD
 
         ColoringAttributes.KEYWORD,
-=======
+
         ColoringAttributes.UNINDENTED_TEXT_BLOCK,
->>>>>>> 3efc6cf7
+
     });
  
     public static HighlightImpl parse(StyledDocument doc, String line) throws ParseException, BadLocationException {
