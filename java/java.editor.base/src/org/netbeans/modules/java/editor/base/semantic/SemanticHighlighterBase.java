/*
 * Licensed to the Apache Software Foundation (ASF) under one
 * or more contributor license agreements.  See the NOTICE file
 * distributed with this work for additional information
 * regarding copyright ownership.  The ASF licenses this file
 * to you under the Apache License, Version 2.0 (the
 * "License"); you may not use this file except in compliance
 * with the License.  You may obtain a copy of the License at
 *
 *   http://www.apache.org/licenses/LICENSE-2.0
 *
 * Unless required by applicable law or agreed to in writing,
 * software distributed under the License is distributed on an
 * "AS IS" BASIS, WITHOUT WARRANTIES OR CONDITIONS OF ANY
 * KIND, either express or implied.  See the License for the
 * specific language governing permissions and limitations
 * under the License.
 */
package org.netbeans.modules.java.editor.base.semantic;

import com.sun.source.tree.ArrayTypeTree;
import com.sun.source.tree.AssignmentTree;
import com.sun.source.tree.ClassTree;
import com.sun.source.tree.CompilationUnitTree;
import com.sun.source.tree.CompoundAssignmentTree;
import com.sun.source.tree.EnhancedForLoopTree;
import com.sun.source.tree.ExportsTree;
import com.sun.source.tree.IdentifierTree;
import com.sun.source.tree.LambdaExpressionTree;
import com.sun.source.tree.LiteralTree;
import com.sun.source.tree.MemberReferenceTree;
import com.sun.source.tree.MemberSelectTree;
import com.sun.source.tree.MethodInvocationTree;
import com.sun.source.tree.MethodTree;
import com.sun.source.tree.ModuleTree;
import com.sun.source.tree.NewClassTree;
import com.sun.source.tree.OpensTree;
import com.sun.source.tree.ParameterizedTypeTree;
import com.sun.source.tree.ProvidesTree;
import com.sun.source.tree.RequiresTree;
import com.sun.source.tree.Tree;
import com.sun.source.tree.Tree.Kind;
import com.sun.source.tree.UsesTree;
import com.sun.source.tree.VariableTree;
import com.sun.source.util.SourcePositions;
import com.sun.source.util.TreePath;
import java.lang.reflect.Field;
import java.util.ArrayList;
import java.util.Arrays;
import java.util.Collection;
import java.util.EnumSet;
import java.util.HashMap;
import java.util.HashSet;
import java.util.IdentityHashMap;
import java.util.List;
import java.util.Map;
import java.util.Set;
import java.util.concurrent.atomic.AtomicBoolean;
import java.util.logging.Level;
import java.util.logging.Logger;
import javax.lang.model.element.Element;
import javax.lang.model.element.ElementKind;
import javax.lang.model.element.ExecutableElement;
import javax.lang.model.element.Modifier;
import javax.lang.model.type.TypeKind;
import javax.lang.model.type.TypeMirror;
import javax.swing.text.Document;
import org.netbeans.api.java.lexer.JavaTokenId;
import org.netbeans.api.java.source.CompilationInfo;
import org.netbeans.api.java.source.ElementHandle;
import org.netbeans.api.java.source.JavaParserResultTask;
import org.netbeans.api.java.source.JavaSource.Phase;
import org.netbeans.api.java.source.TreeUtilities;
import org.netbeans.api.java.source.support.CancellableTreePathScanner;
import org.netbeans.api.lexer.PartType;
import org.netbeans.api.lexer.Token;
import org.netbeans.api.lexer.TokenHierarchy;
//import org.netbeans.modules.editor.NbEditorUtilities;
import org.netbeans.modules.java.editor.base.imports.UnusedImports;
import org.netbeans.modules.java.editor.base.semantic.ColoringAttributes.Coloring;
import org.netbeans.modules.parsing.spi.Parser.Result;
import org.netbeans.modules.parsing.spi.Scheduler;
import org.netbeans.modules.parsing.spi.SchedulerEvent;
import org.netbeans.modules.parsing.spi.TaskIndexingMode;
import org.openide.filesystems.FileUtil;
import org.openide.util.Exceptions;
import org.openide.util.Pair;


/**
 *
 * @author Jan Lahoda
 */
public abstract class SemanticHighlighterBase extends JavaParserResultTask {
    
    private AtomicBoolean cancel = new AtomicBoolean();
    
    protected SemanticHighlighterBase() {
        super(Phase.RESOLVED, TaskIndexingMode.ALLOWED_DURING_SCAN);
    }

    @Override
    public void run(Result result, SchedulerEvent event) {
        CompilationInfo info = CompilationInfo.get(result);
        
        if (info == null) {
            return ;
        }
        
        cancel.set(false);
        
        final Document doc = result.getSnapshot().getSource().getDocument(false);
        
        if (!verifyDocument(doc)) return;

        process(info, doc);
    }

    private static boolean verifyDocument(final Document doc) {
        if (doc == null) {
            Logger.getLogger(SemanticHighlighterBase.class.getName()).log(Level.FINE, "SemanticHighlighter: Cannot get document!");
            return false;
        }

        final boolean[] tokenSequenceNull =  new boolean[1];
        doc.render(new Runnable() {
            @Override
            public void run() {
                tokenSequenceNull[0] = (TokenHierarchy.get(doc).tokenSequence() == null);
            }
        });
        return !tokenSequenceNull[0];
    }
    
    @Override
    public void cancel() {
        cancel.set(true);
    }
    

    @Override
    public int getPriority() {
        return 100;
    }

    @Override
    public Class<? extends Scheduler> getSchedulerClass() {
        return Scheduler.EDITOR_SENSITIVE_TASK_SCHEDULER;
    }
        
    protected abstract boolean process(CompilationInfo info, final Document doc);
    
    /**
     * Signatures of Serializable methods.
     */
    private static final Set<String> SERIALIZABLE_SIGNATURES = new HashSet<>(Arrays.asList(new String[] {
        "writeObject(Ljava/io/ObjectOutputStream;)V",
        "readObject(Ljava/io/ObjectInputStream;)V",
        "readResolve()Ljava/lang/Object;",
        "writeReplace()Ljava/lang/Object;",
        "readObjectNoData()V",
    }));
    
    /**
     * Also returns true on error / undecidable situation, so the filtering 
     * will probably accept serial methods and will not mark them as unused, if
     * the class declaration is errneous.
     * 
     * @param info the compilation context
     * @param e the class member (the enclosing element will be tested)
     * @return true, if in serializable/externalizable or unknown
     */
    private static boolean isInSerializableOrExternalizable(CompilationInfo info, Element e) {
        Element encl = e.getEnclosingElement();
        if (encl == null || !encl.getKind().isClass()) {
            return true;
        }
        TypeMirror m = encl.asType();
        if (m == null || m.getKind() != TypeKind.DECLARED) {
            return true;
        }
        Element serEl = info.getElements().getTypeElement("java.io.Serializable"); // NOI18N
        Element extEl = info.getElements().getTypeElement("java.io.Externalizable"); // NOI18N
        if (serEl == null || extEl == null) {
            return true;
        }
        if (info.getTypes().isSubtype(m, serEl.asType())) {
            return true;
        }
        if (info.getTypes().isSubtype(m, extEl.asType())) {
            return true;
        }
        return false;
    }
    
    private static Field signatureAccessField;
    
    /**
     * Hack to get signature out of ElementHandle - there's no API method for that
     */
    private static String _getSignatureHack(ElementHandle<ExecutableElement> eh) {
        try {
            if (signatureAccessField == null) {
                try {
                    Field f = ElementHandle.class.getDeclaredField("signatures"); // NOI18N
                    f.setAccessible(true);
                    signatureAccessField = f;
                } catch (NoSuchFieldException | SecurityException ex) {
                    // ignore
                    return ""; // NOI18N
                }
            }
            String[] signs = (String[])signatureAccessField.get(eh);
            if (signs == null || signs.length != 3) {
                return ""; // NOI18N
            } else {
                return signs[1] + signs[2];
            }
        } catch (IllegalArgumentException | IllegalAccessException ex) {
            return ""; // NOI18N
        }
    }

    /**
     * Checks if the method is specified by Serialization API and the class
     * extends Serializable/Externalizable. Unused methods defined in API spec
     * should not be marked as unused.
     * 
     * @param info compilation context
     * @param method the method
     * @return true, if the method is from serialization API and should not be reported
     */
    private boolean isSerializationMethod(CompilationInfo info, ExecutableElement method) {
        if (!isInSerializableOrExternalizable(info, method)) {
            return false;
        }
        ElementHandle<ExecutableElement> eh = ElementHandle.create(method);
        String sign = _getSignatureHack(eh);
        return SERIALIZABLE_SIGNATURES.contains(sign);
    }
    
    protected boolean process(CompilationInfo info, final Document doc, ErrorDescriptionSetter setter) {
        DetectorVisitor v = new DetectorVisitor(info, doc, cancel);
        
        Map<Token, Coloring> newColoring = new IdentityHashMap<>();

        CompilationUnitTree cu = info.getCompilationUnit();
        
        v.scan(cu, null);
        
        if (cancel.get())
            return true;
        
        boolean computeUnusedImports = "text/x-java".equals(FileUtil.getMIMEType(info.getFileObject()));
        
        List<Pair<int[], Coloring>> extraColoring = computeUnusedImports ? new ArrayList<>(v.extraColoring) : v.extraColoring;

        if (computeUnusedImports) {
            Collection<TreePath> unusedImports = UnusedImports.process(info, cancel);

            if (unusedImports == null) return true;
            
            Coloring unused = collection2Coloring(Arrays.asList(ColoringAttributes.UNUSED));

            for (TreePath tree : unusedImports) {
                if (cancel.get()) {
                    return true;
                }

                //XXX: finish
                extraColoring.add(Pair.of(new int[] {
                    (int) info.getTrees().getSourcePositions().getStartPosition(cu, tree.getLeaf()),
                    (int) info.getTrees().getSourcePositions().getEndPosition(cu, tree.getLeaf())
                }, unused));
            }
        }
        
        for (Element decl : v.type2Uses.keySet()) {
            if (cancel.get())
                return true;
            
            List<Use> uses = v.type2Uses.get(decl);
            
            for (Use u : uses) {
                if (u.spec == null)
                    continue;
                
                if (u.type.contains(UseTypes.DECLARATION) && Utilities.isPrivateElement(decl)) {
                    if ((decl.getKind().isField() && !isSerialSpecField(info, decl)) || isLocalVariableClosure(decl)) {
                        if (!hasAllTypes(uses, EnumSet.of(UseTypes.READ, UseTypes.WRITE))) {
                            u.spec.add(ColoringAttributes.UNUSED);
                        }
                    }
                    
                    if ((decl.getKind() == ElementKind.CONSTRUCTOR && !decl.getModifiers().contains(Modifier.PRIVATE)) || decl.getKind() == ElementKind.METHOD) {
                        if (!(hasAllTypes(uses, EnumSet.of(UseTypes.EXECUTE)) || isSerializationMethod(info, (ExecutableElement)decl))) {
                            u.spec.add(ColoringAttributes.UNUSED);
                        }
                    }
                    
                    if (decl.getKind().isClass() || decl.getKind().isInterface()) {
                        if (!hasAllTypes(uses, EnumSet.of(UseTypes.CLASS_USE))) {
                            u.spec.add(ColoringAttributes.UNUSED);
                        }
                    }
                }
                
                Coloring c = collection2Coloring(u.spec);
                
                List<Token> tl = v.tree2Tokens.get(u.tree.getLeaf());
                
                if (tl != null) {
                    for (Token t : tl) {
                        newColoring.put(t, c);
                    }
                }
            }
        }
        
        Coloring kwc = collection2Coloring(EnumSet.of(ColoringAttributes.KEYWORD));
        for (Token kw : v.contextKeywords) {
            newColoring.put(kw, kwc);
        }
        
        if (cancel.get())
            return true;
        
        if (computeUnusedImports) {
            setter.setHighlights(doc, extraColoring, v.preText);
        }

        setter.setColorings(doc, newColoring);

        return false;
    }
    
        
    private boolean hasAllTypes(List<Use> uses, Collection<UseTypes> types) {
        EnumSet e = EnumSet.copyOf(types);
        
        for (Use u : uses) {
            if (types.isEmpty()) {
                return true;
            }
            
            types.removeAll(u.type);
        }
        
        return types.isEmpty();
    }
    
    private enum UseTypes {
        READ, WRITE, EXECUTE, DECLARATION, CLASS_USE, MODULE_USE;
    }
    
    private static Coloring collection2Coloring(Collection<ColoringAttributes> attr) {
        Coloring c = ColoringAttributes.empty();
        
        for (ColoringAttributes a : attr) {
            c = ColoringAttributes.add(c, a);
        }
        
        return c;
    }
    
    private static boolean isLocalVariableClosure(Element el) {
        return el.getKind() == ElementKind.PARAMETER || el.getKind() == ElementKind.LOCAL_VARIABLE
                || el.getKind() == ElementKind.RESOURCE_VARIABLE || el.getKind() == ElementKind.EXCEPTION_PARAMETER;
    }
    
    /** Detects static final long SerialVersionUID 
     * @return true if element is final static long serialVersionUID
     */
    private static boolean isSerialSpecField(CompilationInfo info, Element el) {
        if (el.getModifiers().contains(Modifier.FINAL) 
                && el.getModifiers().contains(Modifier.STATIC)) {
            
            if (!isInSerializableOrExternalizable(info, el)) {
                return false;
            }
            if (info.getTypes().getPrimitiveType(TypeKind.LONG).equals(el.asType())
                && el.getSimpleName().toString().equals("serialVersionUID")) {
                return true;
            }
            if (el.getSimpleName().contentEquals("serialPersistentFields")) {
                return true;
            }
        }
        return false;
    }
        
    private static class Use {
        private Collection<UseTypes> type;
        private TreePath     tree;
        private Collection<ColoringAttributes> spec;
        
        public Use(Collection<UseTypes> type, TreePath tree, Collection<ColoringAttributes> spec) {
            this.type = type;
            this.tree = tree;
            this.spec = spec;
        }
        
        @Override
        public String toString() {
            return "Use: " + type;
        }
    }
    
    private static class DetectorVisitor extends CancellableTreePathScanner<Void, Void> {
        
        private org.netbeans.api.java.source.CompilationInfo info;
        private Document doc;
        private Map<Element, List<Use>> type2Uses;        
        private Map<Tree, List<Token>> tree2Tokens;
        private List<Token> contextKeywords;
        private List<Pair<int[], Coloring>> extraColoring;
        private Map<int[], String> preText;
        private TokenList tl;
        private long memberSelectBypass = -1;        
        private SourcePositions sourcePositions;
        private ExecutableElement recursionDetector;
        
        private DetectorVisitor(org.netbeans.api.java.source.CompilationInfo info, final Document doc, AtomicBoolean cancel) {
            super(cancel);
            
            this.info = info;
            this.doc  = doc;
            type2Uses = new HashMap<Element, List<Use>>();
            tree2Tokens = new IdentityHashMap<Tree, List<Token>>();
            contextKeywords = new ArrayList<>();
            extraColoring = new ArrayList<>();
            preText = new HashMap<>();

            tl = new TokenList(info, doc, cancel);
            
            this.sourcePositions = info.getTrees().getSourcePositions();
//            this.pos = pos;
        }
        
        private void firstIdentifier(String name) {
            tl.firstIdentifier(getCurrentPath(), name, tree2Tokens);
        }
        
        private Token firstIdentifierToken(String... names) {
            for (String name : names) {
                Token t = tl.firstIdentifier(getCurrentPath(), name);
                if (t != null) {
                    return t;
                }
            }
            return null;
        }
        
        @Override
        public Void visitMemberSelect(MemberSelectTree tree, Void p) {
            long memberSelectBypassLoc = memberSelectBypass;
            
            memberSelectBypass = -1;
            
            Element el = info.getTrees().getElement(getCurrentPath());
            
            if (el != null && el.getKind() == ElementKind.MODULE) {
                //Xxx
                handlePossibleIdentifier(getCurrentPath(), false);
                tl.moduleNameHere(tree, tree2Tokens);
                return null;
            }

            super.visitMemberSelect(tree, p);
            
            tl.moveToEnd(tree.getExpression());
            
            if (memberSelectBypassLoc != (-1)) {
                tl.moveToOffset(memberSelectBypassLoc);
            }
            
            handlePossibleIdentifier(getCurrentPath(), false);
            firstIdentifier(tree.getIdentifier().toString());
            
            return null;
        }
        
        private void addModifiers(Element decl, Collection<ColoringAttributes> c) {
            if (decl.getModifiers().contains(Modifier.STATIC)) {
                c.add(ColoringAttributes.STATIC);
            }
            
            if (decl.getModifiers().contains(Modifier.ABSTRACT) && !decl.getKind().isInterface()) {
                c.add(ColoringAttributes.ABSTRACT);
            }
            
            boolean accessModifier = false;
            
            if (decl.getModifiers().contains(Modifier.PUBLIC)) {
                c.add(ColoringAttributes.PUBLIC);
                accessModifier = true;
            }
            
            if (decl.getModifiers().contains(Modifier.PROTECTED)) {
                c.add(ColoringAttributes.PROTECTED);
                accessModifier = true;
            }
            
            if (decl.getModifiers().contains(Modifier.PRIVATE)) {
                c.add(ColoringAttributes.PRIVATE);
                accessModifier = true;
            }
            
            if (!accessModifier && !isLocalVariableClosure(decl)) {
                c.add(ColoringAttributes.PACKAGE_PRIVATE);
            }
            
            if (info.getElements().isDeprecated(decl)) {
                c.add(ColoringAttributes.DEPRECATED);
            }
        }
        
        private Collection<ColoringAttributes> getMethodColoring(ExecutableElement mdecl) {
            Collection<ColoringAttributes> c = new ArrayList<ColoringAttributes>();
            
            addModifiers(mdecl, c);
            
            if (mdecl.getKind() == ElementKind.CONSTRUCTOR) {
                c.add(ColoringAttributes.CONSTRUCTOR);
            } else
                c.add(ColoringAttributes.METHOD);
            
            return c;
        }
        
        private Collection<ColoringAttributes> getVariableColoring(Element decl) {
            Collection<ColoringAttributes> c = new ArrayList<ColoringAttributes>();
            
            addModifiers(decl, c);
            
            if (decl.getKind().isField()) {
                c.add(ColoringAttributes.FIELD);
                
                return c;
            }
            
            if (decl.getKind() == ElementKind.LOCAL_VARIABLE || decl.getKind() == ElementKind.RESOURCE_VARIABLE
                    || decl.getKind() == ElementKind.EXCEPTION_PARAMETER) {
                c.add(ColoringAttributes.LOCAL_VARIABLE);
                
                return c;
            }
            
            if (decl.getKind() == ElementKind.PARAMETER) {
                c.add(ColoringAttributes.PARAMETER);
                
                return c;
            }
            
            assert false;
            
            return null;
        }

        private static final Set<Kind> LITERALS = EnumSet.of(Kind.BOOLEAN_LITERAL, Kind.CHAR_LITERAL, Kind.DOUBLE_LITERAL, Kind.FLOAT_LITERAL, Kind.INT_LITERAL, Kind.LONG_LITERAL, Kind.STRING_LITERAL);

        private void handlePossibleIdentifier(TreePath expr, boolean declaration) {
            handlePossibleIdentifier(expr, declaration, null);
        }
        
        private void handlePossibleIdentifier(TreePath expr, boolean declaration, Element decl) {
            if (Utilities.isKeyword(expr.getLeaf())) {
                //ignore keywords:
                return ;
            }

            if (expr.getLeaf().getKind() == Kind.PRIMITIVE_TYPE) {
                //ignore primitive types:
                return ;
            }

            if (LITERALS.contains(expr.getLeaf().getKind())) {
                //ignore literals:
                return ;
            }

            decl = decl == null ? info.getTrees().getElement(expr) : decl;

            ElementKind declKind = decl != null ? decl.getKind() : null;
            boolean isDeclType = decl != null &&
                                 (declKind.isClass() || declKind.isInterface());
            TreePath currentPath = getCurrentPath();
            TreePath parent = currentPath.getParentPath();

            //for new <type>(), highlight <type> as a constructor:
            if (isDeclType &&
                parent.getLeaf().getKind() == Kind.NEW_CLASS) {
		decl = info.getTrees().getElement(parent);
	    }

            if (isDeclType &&
                (parent.getLeaf().getKind() == Kind.PARAMETERIZED_TYPE &&
                  ((ParameterizedTypeTree) parent.getLeaf()).getType() == currentPath.getLeaf() &&
                  parent.getParentPath().getLeaf().getKind() == Kind.NEW_CLASS)) {
		decl = info.getTrees().getElement(parent.getParentPath());
	    }

            if (decl == null) {
                return ;
            }

            isDeclType = decl.getKind().isClass() || decl.getKind().isInterface();
            Collection<ColoringAttributes> c = null;

            if (decl.getKind().isField() || isLocalVariableClosure(decl)) {
                c = getVariableColoring(decl);
            }
            
            if (decl instanceof ExecutableElement) {
                c = getMethodColoring((ExecutableElement) decl);
            }
            
            if (decl.getKind() == ElementKind.MODULE) {
                c = new ArrayList<ColoringAttributes>();
                c.add(ColoringAttributes.MODULE);
            }

            if (isDeclType) {
                c = new ArrayList<ColoringAttributes>();
                
                addModifiers(decl, c);
                
                switch (decl.getKind()) {
                    case CLASS: c.add(ColoringAttributes.CLASS); break;
                    case INTERFACE: c.add(ColoringAttributes.INTERFACE); break;
                    case ANNOTATION_TYPE: c.add(ColoringAttributes.ANNOTATION_TYPE); break;
                    case ENUM: c.add(ColoringAttributes.ENUM); break;
                }
            }                       
            
            if (declaration) {
                if (c == null) {
                    c = new ArrayList<ColoringAttributes>();
                }
                
                c.add(ColoringAttributes.DECLARATION);
            }
            
            if (c != null) {
                Collection<UseTypes> type = EnumSet.noneOf(UseTypes.class);

                if (isDeclType) {
                    if (!declaration) {
                        type.add(UseTypes.CLASS_USE);
                    }
                } else if (decl.getKind().isField() || isLocalVariableClosure(decl)) {
                    if (!declaration) {
                        while (true) {
                            if (parent.getLeaf().getKind() == Kind.POSTFIX_DECREMENT ||
                                parent.getLeaf().getKind() == Kind.POSTFIX_INCREMENT ||
                                parent.getLeaf().getKind() == Kind.PREFIX_DECREMENT ||
                                parent.getLeaf().getKind() == Kind.PREFIX_INCREMENT) {
                                type.add(UseTypes.WRITE);
                                currentPath = parent;
                                parent = currentPath.getParentPath();
                                continue;
                            }
                            if (CompoundAssignmentTree.class.isAssignableFrom(parent.getLeaf().getKind().asInterface()) &&
                                ((CompoundAssignmentTree) parent.getLeaf()).getVariable() == currentPath.getLeaf()) {
                                type.add(UseTypes.WRITE);
                                currentPath = parent;
                                parent = currentPath.getParentPath();
                                continue;
                            }
                            break;
                        }
                        if (parent.getLeaf().getKind() == Kind.ASSIGNMENT &&
                            ((AssignmentTree) parent.getLeaf()).getVariable() == currentPath.getLeaf()) {
                            type.add(UseTypes.WRITE);
                        } else if (parent.getLeaf().getKind() != Kind.EXPRESSION_STATEMENT) {
                            type.add(UseTypes.READ);
                        }
                    } else if (decl.getKind() == ElementKind.PARAMETER) {
                        Element method = decl.getEnclosingElement();

                        type.add(UseTypes.WRITE);

                        if (parent.getLeaf().getKind() == Kind.LAMBDA_EXPRESSION &&
                            ((LambdaExpressionTree) parent.getLeaf()).getParameters().contains(currentPath.getLeaf())) {
//                            type.add(UseTypes.READ);
                        } else if (method.getModifiers().contains(Modifier.ABSTRACT) || method.getModifiers().contains(Modifier.NATIVE) || !method.getModifiers().contains(Modifier.PRIVATE)) {
                            type.add(UseTypes.READ);
                        }
                    } else if (decl.getKind().isField() || decl.getKind() == ElementKind.EXCEPTION_PARAMETER) {
                        type.add(UseTypes.WRITE);
                    } else if (parent.getLeaf().getKind() == Kind.ENHANCED_FOR_LOOP &&
                               ((EnhancedForLoopTree) parent.getLeaf()).getVariable() == currentPath.getLeaf()) {
                        type.add(UseTypes.WRITE);
                    } else {
                        VariableTree vt = (VariableTree) currentPath.getLeaf();

                        if (vt.getInitializer() != null) {
                            type.add(UseTypes.WRITE);
                        }
                    }
                } else if (decl.getKind() == ElementKind.METHOD) {
                    if (!declaration) {
                        type.add(UseTypes.EXECUTE);
                    }
                } else if (decl.getKind() == ElementKind.CONSTRUCTOR) {
                    if (!declaration) {
                        if (info.getElements().isDeprecated(decl.getEnclosingElement())) {
                            c.add(ColoringAttributes.DEPRECATED);
                        }
                        type.add(UseTypes.EXECUTE);
                    }
                }
                if (declaration) {
                    type.add(UseTypes.DECLARATION);
                }
                addUse(decl, type, expr, c);
            }
        }
        
        private void addUse(Element decl, Collection<UseTypes> useTypes, TreePath t, Collection<ColoringAttributes> c) {
            if (decl == recursionDetector) {
                useTypes.remove(UseTypes.EXECUTE); //recursive execution is not use
            }
            
            List<Use> uses = type2Uses.get(decl);
            
            if (uses == null) {
                type2Uses.put(decl, uses = new ArrayList<Use>());
            }
            
            Use u = new Use(useTypes, t, c);
            
            uses.add(u);
        }

        @Override
        public Void visitCompilationUnit(CompilationUnitTree tree, Void p) {
	    //ignore package X.Y.Z;:
	    //scan(tree.getPackageDecl(), p);
            tl.moveBefore(tree.getImports());
	    scan(tree.getImports(), p);
            tl.moveBefore(tree.getPackageAnnotations());
	    scan(tree.getPackageAnnotations(), p);
            tl.moveToEnd(tree.getImports());
	    scan(tree.getTypeDecls(), p);
	    return null;
        }

        @Override
        public Void visitModule(ModuleTree tree, Void p) {
            tl.moveToOffset(sourcePositions.getStartPosition(info.getCompilationUnit(), tree));
            scan(tree.getAnnotations(), p);
            tl.moveToEnd(tree.getAnnotations());
            if (tree.getModuleType() == ModuleTree.ModuleKind.OPEN) {
                Token t = firstIdentifierToken("open"); //NOI18N
                if (t != null) {
                    contextKeywords.add(t);
                }
                tl.moveNext();
            }
            Token t = firstIdentifierToken("module"); //NOI18N
            if (t != null) {
                contextKeywords.add(t);
            }
            Element e = info.getTrees().getElement(getCurrentPath());
            if (e != null && e.getKind() == ElementKind.MODULE) {
                handlePossibleIdentifier(new TreePath(getCurrentPath(), tree.getName()), true, e);
                tl.moduleNameHere(tree.getName(), tree2Tokens);
            }
            scan(tree.getDirectives(), p);
            return null;
        }

        @Override
        public Void visitExports(ExportsTree tree, Void p) {
            tl.moveToOffset(sourcePositions.getStartPosition(info.getCompilationUnit(), tree));
            Token t = firstIdentifierToken("exports"); //NOI18N
            if (t != null) {
                contextKeywords.add(t);
            }
            scan(tree.getPackageName(), p);
            tl.moveToOffset(sourcePositions.getEndPosition(info.getCompilationUnit(), tree.getPackageName()));
            t = firstIdentifierToken("to"); //NOI18N
            if (t != null) {
                contextKeywords.add(t);
            }
            return scan(tree.getModuleNames(), p);
        }

        @Override
        public Void visitOpens(OpensTree tree, Void p) {
            tl.moveToOffset(sourcePositions.getStartPosition(info.getCompilationUnit(), tree));
            Token t = firstIdentifierToken("opens"); //NOI18N
            if (t != null) {
                contextKeywords.add(t);
            }
            scan(tree.getPackageName(), p);
            tl.moveToOffset(sourcePositions.getEndPosition(info.getCompilationUnit(), tree.getPackageName()));
            t = firstIdentifierToken("to"); //NOI18N
            if (t != null) {
                contextKeywords.add(t);
            }
            return scan(tree.getModuleNames(), p);
        }

        @Override
        public Void visitProvides(ProvidesTree tree, Void p) {
            tl.moveToOffset(sourcePositions.getStartPosition(info.getCompilationUnit(), tree));
            Token t = firstIdentifierToken("provides"); //NOI18N
            if (t != null) {
                contextKeywords.add(t);
            }
            scan(tree.getServiceName(), p);
            tl.moveToOffset(sourcePositions.getEndPosition(info.getCompilationUnit(), tree.getServiceName()));
            t = firstIdentifierToken("with"); //NOI18N
            if (t != null) {
                contextKeywords.add(t);
            }
            return scan(tree.getImplementationNames(), p);
        }

        @Override
        public Void visitRequires(RequiresTree tree, Void p) {
            tl.moveToOffset(sourcePositions.getStartPosition(info.getCompilationUnit(), tree));
            Token t = firstIdentifierToken("requires"); //NOI18N
            if (t != null) {
                contextKeywords.add(t);
                tl.moveNext();
                if (tree.isStatic() && tree.isTransitive()) {
                    t = firstIdentifierToken("static", "transitive"); //NOI18N
                    if (t != null) {
                        contextKeywords.add(t);
                    }
                    tl.moveNext();
                    t = firstIdentifierToken("static", "transitive"); //NOI18N
                    if (t != null) {
                        contextKeywords.add(t);
                    }
                } else if (tree.isStatic()) {
                    t = firstIdentifierToken("static"); //NOI18N
                    if (t != null) {
                        contextKeywords.add(t);
                    }
                } else if (tree.isTransitive()) {
                    t = firstIdentifierToken("transitive"); //NOI18N
                    if (t != null) {
                        contextKeywords.add(t);
                    }
                }
            }
            return super.visitRequires(tree, p);
        }

        @Override
        public Void visitUses(UsesTree tree, Void p) {
            tl.moveToOffset(sourcePositions.getStartPosition(info.getCompilationUnit(), tree));
            Token t = firstIdentifierToken("uses"); //NOI18N
            if (t != null) {
                contextKeywords.add(t);
            }
            return super.visitUses(tree, p);
        }
                
        @Override
        public Void visitMethodInvocation(MethodInvocationTree tree, Void p) {
            Tree possibleIdent = tree.getMethodSelect();
            
            if (possibleIdent.getKind() == Kind.IDENTIFIER) {
                //handle "this" and "super" constructors:
                String ident = ((IdentifierTree) possibleIdent).getName().toString();
                
                if ("super".equals(ident) || "this".equals(ident)) { //NOI18N
                    Element resolved = info.getTrees().getElement(getCurrentPath());
                    
                    addUse(resolved, EnumSet.of(UseTypes.EXECUTE), null, null);
                }
            }
            
            List<? extends Tree> ta = tree.getTypeArguments();
            long afterTypeArguments = ta.isEmpty() ? -1 : info.getTrees().getSourcePositions().getEndPosition(info.getCompilationUnit(), ta.get(ta.size() - 1));
            
            switch (tree.getMethodSelect().getKind()) {
                case IDENTIFIER:
                case MEMBER_SELECT:
                    memberSelectBypass = afterTypeArguments;
                    scan(tree.getMethodSelect(), p);
                    memberSelectBypass = -1;
                    break;
                default:
                    //todo: log
                    scan(tree.getMethodSelect(), p);
            }

            //the type arguments are before the last identifier in the select, so we should return there:
            //not very efficient, though:
            tl.moveBefore(tree.getTypeArguments());
            
            scan(tree.getTypeArguments(), null);
            
            scan(tree.getArguments(), p);
            
            return null;
        }

        @Override
        public Void visitIdentifier(IdentifierTree tree, Void p) {
            if (info.getTreeUtilities().isSynthetic(getCurrentPath()))
                return null;

            tl.moveToOffset(sourcePositions.getStartPosition(info.getCompilationUnit(), tree));
            
            if (memberSelectBypass != (-1)) {
                tl.moveToOffset(memberSelectBypass);
                memberSelectBypass = -1;
            }
            
            tl.identifierHere(tree, tree2Tokens);
            
            handlePossibleIdentifier(getCurrentPath(), false);
            super.visitIdentifier(tree, null);
            return null;
        }

        @Override
        public Void visitMethod(MethodTree tree, Void p) {
            if (info.getTreeUtilities().isSynthetic(getCurrentPath())) {
                return super.visitMethod(tree, p);
            }

            //#170338: constructor without modifiers:
            tl.moveToOffset(sourcePositions.getStartPosition(info.getCompilationUnit(), tree));

            handlePossibleIdentifier(getCurrentPath(), true);
            
            Element el = info.getTrees().getElement(getCurrentPath());
            
            scan(tree.getModifiers(), null);
            tl.moveToEnd(tree.getModifiers());
            scan(tree.getTypeParameters(), null);
            tl.moveToEnd(tree.getTypeParameters());
            scan(tree.getReturnType(), p);
            tl.moveToEnd(tree.getReturnType());
            
            String name;
            
            if (tree.getReturnType() != null) {
                //method:
                name = tree.getName().toString();
            } else {
                //constructor:
                TreePath tp = getCurrentPath();
                
                while (tp != null && !TreeUtilities.CLASS_TREE_KINDS.contains(tp.getLeaf().getKind())) {
                    tp = tp.getParentPath();
                }
                
                if (tp != null && TreeUtilities.CLASS_TREE_KINDS.contains(tp.getLeaf().getKind())) {
                    name = ((ClassTree) tp.getLeaf()).getSimpleName().toString();
                } else {
                    name = null;
                }
            }
            
            if (name != null) {
                firstIdentifier(name);
            }
            
            scan(tree.getParameters(), null);
            scan(tree.getThrows(), null);
            scan(tree.getDefaultValue(), null);

            recursionDetector = (el != null && el.getKind() == ElementKind.METHOD) ? (ExecutableElement) el : null;
            
            scan(tree.getBody(), null);

            recursionDetector = null;
        
            return null;
        }

        @Override
        public Void visitVariable(VariableTree tree, Void p) {
            tl.moveToOffset(sourcePositions.getStartPosition(info.getCompilationUnit(), tree));

            handlePossibleIdentifier(getCurrentPath(), true);
            
            scan(tree.getModifiers(), null);
            
            tl.moveToEnd(tree.getModifiers());
            
            scan(tree.getType(), null);
            
            int[] span = info.getTreeUtilities().findNameSpan(tree);
            if (span != null)
                tl.moveToOffset(span[0]);
            else
                tl.moveToEnd(tree.getType());
            
            firstIdentifier(tree.getName().toString());
            
            tl.moveNext();
            
            scan(tree.getInitializer(), p);
            
            return null;
        }
        
        @Override
        public Void visitNewClass(NewClassTree tree, Void p) {
            TreePath tp;
            Tree ident = tree.getIdentifier();
            
            if (ident.getKind() == Kind.PARAMETERIZED_TYPE) {
                tp = new TreePath(new TreePath(getCurrentPath(), ident), ((ParameterizedTypeTree) ident).getType());
            } else {
                tp = new TreePath(getCurrentPath(), ident);
            }
            
            Element clazz = info.getTrees().getElement(tp);
            
            if (clazz != null) {
                addUse(clazz, EnumSet.of(UseTypes.CLASS_USE), null, null);
            }
	    
            scan(tree.getEnclosingExpression(), null);
            scan(tree.getIdentifier(), null);
            scan(tree.getTypeArguments(), null);
            scan(tree.getArguments(), p);
            scan(tree.getClassBody(), null);
            
            return null;
        }

        @Override
        public Void visitClass(ClassTree tree, Void p) {
            tl.moveToOffset(sourcePositions.getStartPosition(info.getCompilationUnit(), tree));
            
            handlePossibleIdentifier(getCurrentPath(), true);
            
            scan(tree.getModifiers(), null);
            
            tl.moveToEnd(tree.getModifiers());
            firstIdentifier(tree.getSimpleName().toString());
            
            //XXX:????
            scan(tree.getTypeParameters(), null);
            scan(tree.getExtendsClause(), null);
            scan(tree.getImplementsClause(), null);

            ExecutableElement prevRecursionDetector = recursionDetector;

            recursionDetector = null;
            
            scan(tree.getMembers(), null);

            recursionDetector = prevRecursionDetector;
            
            //XXX: end ???
            
            return null;
        }
        
        @Override
        public Void visitMemberReference(MemberReferenceTree node, Void p) {
            scan(node.getQualifierExpression(), p);
            tl.moveToEnd(node.getQualifierExpression());
            scan(node.getTypeArguments(), null);
            tl.moveToEnd(node.getTypeArguments());
            handlePossibleIdentifier(getCurrentPath(), false);
            firstIdentifier(node.getName().toString());
            return null;
        }

        private static final Coloring UNINDENTED_TEXT_BLOCK =
                ColoringAttributes.add(ColoringAttributes.empty(), ColoringAttributes.UNINDENTED_TEXT_BLOCK);

        @Override
        public Void visitLiteral(LiteralTree node, Void p) {
            int startPos = (int) info.getTrees().getSourcePositions().getStartPosition(info.getCompilationUnit(), node);
            tl.moveToOffset(startPos);
            Token t = tl.currentToken();
            if (t != null && t.id() == JavaTokenId.MULTILINE_STRING_LITERAL && t.partType() == PartType.COMPLETE) {
                String tokenText = t.text().toString();
                String[] lines = tokenText.split("\n");
                int indent = Arrays.stream(lines, 1, lines.length)
                                   .mapToInt(this::leadingIndent)
                                   .min()
                                   .orElse(0);
                int pos = startPos + lines[0].length() + 1;
                for (int i = 1; i < lines.length; i++) {
                    String line = lines[i];
                    if (i == lines.length - 1) {
                        line = line.substring(0, line.length() - 3);
                    }
                    String strippendLine = line.replaceAll("[\t ]+$", "");
                    int indentedStart = pos + indent;
                    int indentedEnd = pos + strippendLine.length();
                    if (indentedEnd > indentedStart)
                        extraColoring.add(Pair.of(new int[] {indentedStart, indentedEnd}, UNINDENTED_TEXT_BLOCK));
                    pos += line.length() + 1;
                }
            }

            TreePath pp = getCurrentPath().getParentPath();
            if (pp.getLeaf() != null &&
                pp.getLeaf().getKind() == Kind.METHOD_INVOCATION) {
                MethodInvocationTree inv = (MethodInvocationTree) pp.getLeaf();
                int pos = inv.getArguments().indexOf(node);
                if (pos != (-1)) {
                    Element invoked = info.getTrees().getElement(pp);
                    if (invoked != null && (invoked.getKind() == ElementKind.METHOD || invoked.getKind() == ElementKind.CONSTRUCTOR)) {
                        long start = sourcePositions.getStartPosition(info.getCompilationUnit(), node);
                        long end = start + 1;
                        ExecutableElement invokedMethod = (ExecutableElement) invoked;
                        pos = Math.min(pos, invokedMethod.getParameters().size() - 1);
                        preText.put(new int[] {(int) start, (int) end},
                                    invokedMethod.getParameters().get(pos).getSimpleName() + ":");
                    }
                }
            }
            return super.visitLiteral(node, p);
        }

<<<<<<< HEAD
        @Override
        public Void scan(Tree tree, Void p) {
            if (tree != null && "YIELD".equals(tree.getKind().name())) {
                tl.moveToOffset(sourcePositions.getStartPosition(info.getCompilationUnit(), tree));
                Token t = firstIdentifierToken("yield"); //NOI18N
                if (t != null) {
                    contextKeywords.add(t);
                }
            }
            return super.scan(tree, p);
=======
        private int leadingIndent(String line) {
            int indent = 0;

            for (int i = 0; i < line.length(); i++) { //TODO: code points
                if (Character.isWhitespace(line.charAt(i)))
                    indent++;
                else
                    break;
            }

            return indent;
>>>>>>> 3efc6cf7
        }

    }

    public static interface ErrorDescriptionSetter {
        
        public void setHighlights(Document doc, Collection<Pair<int[], Coloring>> highlights, Map<int[], String> preText);
        public void setColorings(Document doc, Map<Token, Coloring> colorings);
    }    
}<|MERGE_RESOLUTION|>--- conflicted
+++ resolved
@@ -1121,7 +1121,6 @@
             return super.visitLiteral(node, p);
         }
 
-<<<<<<< HEAD
         @Override
         public Void scan(Tree tree, Void p) {
             if (tree != null && "YIELD".equals(tree.getKind().name())) {
@@ -1132,7 +1131,8 @@
                 }
             }
             return super.scan(tree, p);
-=======
+        }
+
         private int leadingIndent(String line) {
             int indent = 0;
 
@@ -1144,9 +1144,7 @@
             }
 
             return indent;
->>>>>>> 3efc6cf7
-        }
-
+        }
     }
 
     public static interface ErrorDescriptionSetter {
