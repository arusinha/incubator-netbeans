/*
 * Licensed to the Apache Software Foundation (ASF) under one
 * or more contributor license agreements.  See the NOTICE file
 * distributed with this work for additional information
 * regarding copyright ownership.  The ASF licenses this file
 * to you under the Apache License, Version 2.0 (the
 * "License"); you may not use this file except in compliance
 * with the License.  You may obtain a copy of the License at
 *
 *   http://www.apache.org/licenses/LICENSE-2.0
 *
 * Unless required by applicable law or agreed to in writing,
 * software distributed under the License is distributed on an
 * "AS IS" BASIS, WITHOUT WARRANTIES OR CONDITIONS OF ANY
 * KIND, either express or implied.  See the License for the
 * specific language governing permissions and limitations
 * under the License.
 */
package org.netbeans.modules.java.editor.base.semantic;

import com.sun.source.tree.ArrayTypeTree;
import com.sun.source.tree.AssignmentTree;
import com.sun.source.tree.ClassTree;
import com.sun.source.tree.CompilationUnitTree;
import com.sun.source.tree.CompoundAssignmentTree;
import com.sun.source.tree.EnhancedForLoopTree;
import com.sun.source.tree.ExportsTree;
import com.sun.source.tree.IdentifierTree;
import com.sun.source.tree.LambdaExpressionTree;
import com.sun.source.tree.LiteralTree;
import com.sun.source.tree.MemberReferenceTree;
import com.sun.source.tree.MemberSelectTree;
import com.sun.source.tree.MethodInvocationTree;
import com.sun.source.tree.MethodTree;
import com.sun.source.tree.ModuleTree;
import com.sun.source.tree.NewClassTree;
import com.sun.source.tree.OpensTree;
import com.sun.source.tree.ParameterizedTypeTree;
import com.sun.source.tree.ProvidesTree;
import com.sun.source.tree.RequiresTree;
import com.sun.source.tree.Tree;
import com.sun.source.tree.Tree.Kind;
import com.sun.source.tree.UsesTree;
import com.sun.source.tree.VariableTree;
import com.sun.source.util.SourcePositions;
import com.sun.source.util.TreePath;
import java.lang.reflect.Field;
import java.util.ArrayList;
import java.util.Arrays;
import java.util.Collection;
import java.util.EnumSet;
import java.util.HashMap;
import java.util.HashSet;
import java.util.IdentityHashMap;
import java.util.List;
import java.util.Map;
import java.util.Set;
import java.util.concurrent.atomic.AtomicBoolean;
import java.util.logging.Level;
import java.util.logging.Logger;
import javax.lang.model.element.Element;
import javax.lang.model.element.ElementKind;
import javax.lang.model.element.ExecutableElement;
import javax.lang.model.element.Modifier;
import javax.lang.model.type.TypeKind;
import javax.lang.model.type.TypeMirror;
import javax.swing.text.Document;
import org.netbeans.api.java.lexer.JavaTokenId;
import org.netbeans.api.java.source.CompilationInfo;
import org.netbeans.api.java.source.ElementHandle;
import org.netbeans.api.java.source.JavaParserResultTask;
import org.netbeans.api.java.source.JavaSource.Phase;
import org.netbeans.api.java.source.TreeUtilities;
import org.netbeans.api.java.source.support.CancellableTreePathScanner;
import org.netbeans.api.lexer.PartType;
import org.netbeans.api.lexer.Token;
import org.netbeans.api.lexer.TokenHierarchy;
//import org.netbeans.modules.editor.NbEditorUtilities;
import org.netbeans.modules.java.editor.base.imports.UnusedImports;
import org.netbeans.modules.java.editor.base.semantic.ColoringAttributes.Coloring;
import org.netbeans.modules.parsing.spi.Parser.Result;
import org.netbeans.modules.parsing.spi.Scheduler;
import org.netbeans.modules.parsing.spi.SchedulerEvent;
import org.netbeans.modules.parsing.spi.TaskIndexingMode;
import org.openide.filesystems.FileUtil;
import org.openide.util.Exceptions;
import org.openide.util.Pair;


/**
 *
 * @author Jan Lahoda
 */
public abstract class SemanticHighlighterBase extends JavaParserResultTask {
    
    private AtomicBoolean cancel = new AtomicBoolean();
    
    protected SemanticHighlighterBase() {
        super(Phase.RESOLVED, TaskIndexingMode.ALLOWED_DURING_SCAN);
    }

    @Override
    public void run(Result result, SchedulerEvent event) {
        CompilationInfo info = CompilationInfo.get(result);
        
        if (info == null) {
            return ;
        }
        
        cancel.set(false);
        
        final Document doc = result.getSnapshot().getSource().getDocument(false);
        
        if (!verifyDocument(doc)) return;

        process(info, doc);
    }

    private static boolean verifyDocument(final Document doc) {
        if (doc == null) {
            Logger.getLogger(SemanticHighlighterBase.class.getName()).log(Level.FINE, "SemanticHighlighter: Cannot get document!");
            return false;
        }

        final boolean[] tokenSequenceNull =  new boolean[1];
        doc.render(new Runnable() {
            @Override
            public void run() {
                tokenSequenceNull[0] = (TokenHierarchy.get(doc).tokenSequence() == null);
            }
        });
        return !tokenSequenceNull[0];
    }
    
    @Override
    public void cancel() {
        cancel.set(true);
    }
    

    @Override
    public int getPriority() {
        return 100;
    }

    @Override
    public Class<? extends Scheduler> getSchedulerClass() {
        return Scheduler.EDITOR_SENSITIVE_TASK_SCHEDULER;
    }
        
    protected abstract boolean process(CompilationInfo info, final Document doc);
    
    /**
     * Signatures of Serializable methods.
     */
    private static final Set<String> SERIALIZABLE_SIGNATURES = new HashSet<>(Arrays.asList(new String[] {
        "writeObject(Ljava/io/ObjectOutputStream;)V",
        "readObject(Ljava/io/ObjectInputStream;)V",
        "readResolve()Ljava/lang/Object;",
        "writeReplace()Ljava/lang/Object;",
        "readObjectNoData()V",
    }));
    
    /**
     * Also returns true on error / undecidable situation, so the filtering 
     * will probably accept serial methods and will not mark them as unused, if
     * the class declaration is errneous.
     * 
     * @param info the compilation context
     * @param e the class member (the enclosing element will be tested)
     * @return true, if in serializable/externalizable or unknown
     */
    private static boolean isInSerializableOrExternalizable(CompilationInfo info, Element e) {
        Element encl = e.getEnclosingElement();
        if (encl == null || !encl.getKind().isClass()) {
            return true;
        }
        TypeMirror m = encl.asType();
        if (m == null || m.getKind() != TypeKind.DECLARED) {
            return true;
        }
        Element serEl = info.getElements().getTypeElement("java.io.Serializable"); // NOI18N
        Element extEl = info.getElements().getTypeElement("java.io.Externalizable"); // NOI18N
        if (serEl == null || extEl == null) {
            return true;
        }
        if (info.getTypes().isSubtype(m, serEl.asType())) {
            return true;
        }
        if (info.getTypes().isSubtype(m, extEl.asType())) {
            return true;
        }
        return false;
    }
    
    private static Field signatureAccessField;
    
    /**
     * Hack to get signature out of ElementHandle - there's no API method for that
     */
    private static String _getSignatureHack(ElementHandle<ExecutableElement> eh) {
        try {
            if (signatureAccessField == null) {
                try {
                    Field f = ElementHandle.class.getDeclaredField("signatures"); // NOI18N
                    f.setAccessible(true);
                    signatureAccessField = f;
                } catch (NoSuchFieldException | SecurityException ex) {
                    // ignore
                    return ""; // NOI18N
                }
            }
            String[] signs = (String[])signatureAccessField.get(eh);
            if (signs == null || signs.length != 3) {
                return ""; // NOI18N
            } else {
                return signs[1] + signs[2];
            }
        } catch (IllegalArgumentException | IllegalAccessException ex) {
            return ""; // NOI18N
        }
    }

    /**
     * Checks if the method is specified by Serialization API and the class
     * extends Serializable/Externalizable. Unused methods defined in API spec
     * should not be marked as unused.
     * 
     * @param info compilation context
     * @param method the method
     * @return true, if the method is from serialization API and should not be reported
     */
    private boolean isSerializationMethod(CompilationInfo info, ExecutableElement method) {
        if (!isInSerializableOrExternalizable(info, method)) {
            return false;
        }
        ElementHandle<ExecutableElement> eh = ElementHandle.create(method);
        String sign = _getSignatureHack(eh);
        return SERIALIZABLE_SIGNATURES.contains(sign);
    }
    
    protected boolean process(CompilationInfo info, final Document doc, ErrorDescriptionSetter setter) {
        DetectorVisitor v = new DetectorVisitor(info, doc, cancel);
        
        Map<Token, Coloring> newColoring = new IdentityHashMap<>();

        CompilationUnitTree cu = info.getCompilationUnit();
        
        v.scan(cu, null);
        
        if (cancel.get())
            return true;
        
        boolean computeUnusedImports = "text/x-java".equals(FileUtil.getMIMEType(info.getFileObject()));
        
        List<Pair<int[], Coloring>> extraColoring = computeUnusedImports ? new ArrayList<>(v.extraColoring) : v.extraColoring;

        if (computeUnusedImports) {
            Collection<TreePath> unusedImports = UnusedImports.process(info, cancel);

            if (unusedImports == null) return true;
            
            Coloring unused = collection2Coloring(Arrays.asList(ColoringAttributes.UNUSED));

            for (TreePath tree : unusedImports) {
                if (cancel.get()) {
                    return true;
                }

                //XXX: finish
                extraColoring.add(Pair.of(new int[] {
                    (int) info.getTrees().getSourcePositions().getStartPosition(cu, tree.getLeaf()),
                    (int) info.getTrees().getSourcePositions().getEndPosition(cu, tree.getLeaf())
                }, unused));
            }
        }
        
        for (Element decl : v.type2Uses.keySet()) {
            if (cancel.get())
                return true;
            
            List<Use> uses = v.type2Uses.get(decl);
            
            for (Use u : uses) {
                if (u.spec == null)
                    continue;
                
                if (u.type.contains(UseTypes.DECLARATION) && Utilities.isPrivateElement(decl)) {
                    if ((decl.getKind().isField() && !isSerialSpecField(info, decl)) || isLocalVariableClosure(decl)) {
                        if (!hasAllTypes(uses, EnumSet.of(UseTypes.READ, UseTypes.WRITE))) {
                            u.spec.add(ColoringAttributes.UNUSED);
                        }
                    }
                    
                    if ((decl.getKind() == ElementKind.CONSTRUCTOR && !decl.getModifiers().contains(Modifier.PRIVATE)) || decl.getKind() == ElementKind.METHOD) {
                        if (!(hasAllTypes(uses, EnumSet.of(UseTypes.EXECUTE)) || isSerializationMethod(info, (ExecutableElement)decl))) {
                            u.spec.add(ColoringAttributes.UNUSED);
                        }
                    }
                    
                    if (decl.getKind().isClass() || decl.getKind().isInterface()) {
                        if (!hasAllTypes(uses, EnumSet.of(UseTypes.CLASS_USE))) {
                            u.spec.add(ColoringAttributes.UNUSED);
                        }
                    }
                }
                
                Coloring c = collection2Coloring(u.spec);
                
                List<Token> tl = v.tree2Tokens.get(u.tree.getLeaf());
                
                if (tl != null) {
                    for (Token t : tl) {
                        newColoring.put(t, c);
                    }
                }
            }
        }
        
        Coloring kwc = collection2Coloring(EnumSet.of(ColoringAttributes.KEYWORD));
        for (Token kw : v.contextKeywords) {
            newColoring.put(kw, kwc);
        }
        
        if (cancel.get())
            return true;
        
        if (computeUnusedImports) {
            setter.setHighlights(doc, extraColoring, v.preText);
        }

        setter.setColorings(doc, newColoring);

        return false;
    }
    
        
    private boolean hasAllTypes(List<Use> uses, Collection<UseTypes> types) {
        EnumSet e = EnumSet.copyOf(types);
        
        for (Use u : uses) {
            if (types.isEmpty()) {
                return true;
            }
            
            types.removeAll(u.type);
        }
        
        return types.isEmpty();
    }
    
    private enum UseTypes {
        READ, WRITE, EXECUTE, DECLARATION, CLASS_USE, MODULE_USE;
    }
    
    private static Coloring collection2Coloring(Collection<ColoringAttributes> attr) {
        Coloring c = ColoringAttributes.empty();
        
        for (ColoringAttributes a : attr) {
            c = ColoringAttributes.add(c, a);
        }
        
        return c;
    }
    
    private static boolean isLocalVariableClosure(Element el) {
        return el.getKind() == ElementKind.PARAMETER || el.getKind() == ElementKind.LOCAL_VARIABLE
                || el.getKind() == ElementKind.RESOURCE_VARIABLE || el.getKind() == ElementKind.EXCEPTION_PARAMETER;
    }
    
    /** Detects static final long SerialVersionUID 
     * @return true if element is final static long serialVersionUID
     */
    private static boolean isSerialSpecField(CompilationInfo info, Element el) {
        if (el.getModifiers().contains(Modifier.FINAL) 
                && el.getModifiers().contains(Modifier.STATIC)) {
            
            if (!isInSerializableOrExternalizable(info, el)) {
                return false;
            }
            if (info.getTypes().getPrimitiveType(TypeKind.LONG).equals(el.asType())
                && el.getSimpleName().toString().equals("serialVersionUID")) {
                return true;
            }
            if (el.getSimpleName().contentEquals("serialPersistentFields")) {
                return true;
            }
        }
        return false;
    }
        
    private static class Use {
        private Collection<UseTypes> type;
        private TreePath     tree;
        private Collection<ColoringAttributes> spec;
        
        public Use(Collection<UseTypes> type, TreePath tree, Collection<ColoringAttributes> spec) {
            this.type = type;
            this.tree = tree;
            this.spec = spec;
        }
        
        @Override
        public String toString() {
            return "Use: " + type;
        }
    }
    
    private static class DetectorVisitor extends CancellableTreePathScanner<Void, Void> {
        
        private org.netbeans.api.java.source.CompilationInfo info;
        private Document doc;
        private Map<Element, List<Use>> type2Uses;        
        private Map<Tree, List<Token>> tree2Tokens;
        private List<Token> contextKeywords;
        private List<Pair<int[], Coloring>> extraColoring;
        private Map<int[], String> preText;
        private TokenList tl;
        private long memberSelectBypass = -1;        
        private SourcePositions sourcePositions;
        private ExecutableElement recursionDetector;
        
        private DetectorVisitor(org.netbeans.api.java.source.CompilationInfo info, final Document doc, AtomicBoolean cancel) {
            super(cancel);
            
            this.info = info;
            this.doc  = doc;
            type2Uses = new HashMap<Element, List<Use>>();
            tree2Tokens = new IdentityHashMap<Tree, List<Token>>();
            contextKeywords = new ArrayList<>();
            extraColoring = new ArrayList<>();
            preText = new HashMap<>();

            tl = new TokenList(info, doc, cancel);
            
            this.sourcePositions = info.getTrees().getSourcePositions();
//            this.pos = pos;
        }
        
        private void firstIdentifier(String name) {
            tl.firstIdentifier(getCurrentPath(), name, tree2Tokens);
        }
        
        private Token firstIdentifierToken(String... names) {
            for (String name : names) {
                Token t = tl.firstIdentifier(getCurrentPath(), name);
                if (t != null) {
                    return t;
                }
            }
            return null;
        }
        
        @Override
        public Void visitMemberSelect(MemberSelectTree tree, Void p) {
            long memberSelectBypassLoc = memberSelectBypass;
            
            memberSelectBypass = -1;
            
            Element el = info.getTrees().getElement(getCurrentPath());
            
            if (el != null && el.getKind() == ElementKind.MODULE) {
                //Xxx
                handlePossibleIdentifier(getCurrentPath(), false);
                tl.moduleNameHere(tree, tree2Tokens);
                return null;
            }

            super.visitMemberSelect(tree, p);
            
            tl.moveToEnd(tree.getExpression());
            
            if (memberSelectBypassLoc != (-1)) {
                tl.moveToOffset(memberSelectBypassLoc);
            }
            
            handlePossibleIdentifier(getCurrentPath(), false);
            firstIdentifier(tree.getIdentifier().toString());
            
            return null;
        }
        
        private void addModifiers(Element decl, Collection<ColoringAttributes> c) {
            if (decl.getModifiers().contains(Modifier.STATIC)) {
                c.add(ColoringAttributes.STATIC);
            }
            
            if (decl.getModifiers().contains(Modifier.ABSTRACT) && !decl.getKind().isInterface()) {
                c.add(ColoringAttributes.ABSTRACT);
            }
            
            boolean accessModifier = false;
            
            if (decl.getModifiers().contains(Modifier.PUBLIC)) {
                c.add(ColoringAttributes.PUBLIC);
                accessModifier = true;
            }
            
            if (decl.getModifiers().contains(Modifier.PROTECTED)) {
                c.add(ColoringAttributes.PROTECTED);
                accessModifier = true;
            }
            
            if (decl.getModifiers().contains(Modifier.PRIVATE)) {
                c.add(ColoringAttributes.PRIVATE);
                accessModifier = true;
            }
            
            if (!accessModifier && !isLocalVariableClosure(decl)) {
                c.add(ColoringAttributes.PACKAGE_PRIVATE);
            }
            
            if (info.getElements().isDeprecated(decl)) {
                c.add(ColoringAttributes.DEPRECATED);
            }
        }
        
        private Collection<ColoringAttributes> getMethodColoring(ExecutableElement mdecl) {
            Collection<ColoringAttributes> c = new ArrayList<ColoringAttributes>();
            
            addModifiers(mdecl, c);
            
            if (mdecl.getKind() == ElementKind.CONSTRUCTOR) {
                c.add(ColoringAttributes.CONSTRUCTOR);
            } else
                c.add(ColoringAttributes.METHOD);
            
            return c;
        }
        
        private Collection<ColoringAttributes> getVariableColoring(Element decl) {
            Collection<ColoringAttributes> c = new ArrayList<ColoringAttributes>();
            
            addModifiers(decl, c);
            
            if (decl.getKind().isField()) {
                c.add(ColoringAttributes.FIELD);
                
                return c;
            }
            
            if (decl.getKind() == ElementKind.LOCAL_VARIABLE || decl.getKind() == ElementKind.RESOURCE_VARIABLE
                    || decl.getKind() == ElementKind.EXCEPTION_PARAMETER) {
                c.add(ColoringAttributes.LOCAL_VARIABLE);
                
                return c;
            }
            
            if (decl.getKind() == ElementKind.PARAMETER) {
                c.add(ColoringAttributes.PARAMETER);
                
                return c;
            }
            
            assert false;
            
            return null;
        }

        private static final Set<Kind> LITERALS = EnumSet.of(Kind.BOOLEAN_LITERAL, Kind.CHAR_LITERAL, Kind.DOUBLE_LITERAL, Kind.FLOAT_LITERAL, Kind.INT_LITERAL, Kind.LONG_LITERAL, Kind.STRING_LITERAL);

        private void handlePossibleIdentifier(TreePath expr, boolean declaration) {
            handlePossibleIdentifier(expr, declaration, null);
        }
        
        private void handlePossibleIdentifier(TreePath expr, boolean declaration, Element decl) {
            if (Utilities.isKeyword(expr.getLeaf())) {
                //ignore keywords:
                return ;
            }

            if (expr.getLeaf().getKind() == Kind.PRIMITIVE_TYPE) {
                //ignore primitive types:
                return ;
            }

            if (LITERALS.contains(expr.getLeaf().getKind())) {
                //ignore literals:
                return ;
            }

            decl = decl == null ? info.getTrees().getElement(expr) : decl;

            ElementKind declKind = decl != null ? decl.getKind() : null;
            boolean isDeclType = decl != null &&
                                 (declKind.isClass() || declKind.isInterface());
            TreePath currentPath = getCurrentPath();
            TreePath parent = currentPath.getParentPath();

            //for new <type>(), highlight <type> as a constructor:
            if (isDeclType &&
                parent.getLeaf().getKind() == Kind.NEW_CLASS) {
		decl = info.getTrees().getElement(parent);
	    }

            if (isDeclType &&
                (parent.getLeaf().getKind() == Kind.PARAMETERIZED_TYPE &&
                  ((ParameterizedTypeTree) parent.getLeaf()).getType() == currentPath.getLeaf() &&
                  parent.getParentPath().getLeaf().getKind() == Kind.NEW_CLASS)) {
		decl = info.getTrees().getElement(parent.getParentPath());
	    }

            if (decl == null) {
                return ;
            }

            isDeclType = decl.getKind().isClass() || decl.getKind().isInterface();
            Collection<ColoringAttributes> c = null;

            if (decl.getKind().isField() || isLocalVariableClosure(decl)) {
                c = getVariableColoring(decl);
            }
            
            if (decl instanceof ExecutableElement) {
                c = getMethodColoring((ExecutableElement) decl);
            }
            
            if (decl.getKind() == ElementKind.MODULE) {
                c = new ArrayList<ColoringAttributes>();
                c.add(ColoringAttributes.MODULE);
            }

            if (isDeclType) {
                c = new ArrayList<ColoringAttributes>();
                
                addModifiers(decl, c);
                
                switch (decl.getKind()) {
                    case CLASS: c.add(ColoringAttributes.CLASS); break;
                    case INTERFACE: c.add(ColoringAttributes.INTERFACE); break;
                    case ANNOTATION_TYPE: c.add(ColoringAttributes.ANNOTATION_TYPE); break;
                    case ENUM: c.add(ColoringAttributes.ENUM); break;
                }
            }                       
            
            if (declaration) {
                if (c == null) {
                    c = new ArrayList<ColoringAttributes>();
                }
                
                c.add(ColoringAttributes.DECLARATION);
            }
            
            if (c != null) {
                Collection<UseTypes> type = EnumSet.noneOf(UseTypes.class);

                if (isDeclType) {
                    if (!declaration) {
                        type.add(UseTypes.CLASS_USE);
                    }
                } else if (decl.getKind().isField() || isLocalVariableClosure(decl)) {
                    if (!declaration) {
                        while (true) {
                            if (parent.getLeaf().getKind() == Kind.POSTFIX_DECREMENT ||
                                parent.getLeaf().getKind() == Kind.POSTFIX_INCREMENT ||
                                parent.getLeaf().getKind() == Kind.PREFIX_DECREMENT ||
                                parent.getLeaf().getKind() == Kind.PREFIX_INCREMENT) {
                                type.add(UseTypes.WRITE);
                                currentPath = parent;
                                parent = currentPath.getParentPath();
                                continue;
                            }
                            if (CompoundAssignmentTree.class.isAssignableFrom(parent.getLeaf().getKind().asInterface()) &&
                                ((CompoundAssignmentTree) parent.getLeaf()).getVariable() == currentPath.getLeaf()) {
                                type.add(UseTypes.WRITE);
                                currentPath = parent;
                                parent = currentPath.getParentPath();
                                continue;
                            }
                            break;
                        }
                        if (parent.getLeaf().getKind() == Kind.ASSIGNMENT &&
                            ((AssignmentTree) parent.getLeaf()).getVariable() == currentPath.getLeaf()) {
                            type.add(UseTypes.WRITE);
                        } else if (parent.getLeaf().getKind() != Kind.EXPRESSION_STATEMENT) {
                            type.add(UseTypes.READ);
                        }
                    } else if (decl.getKind() == ElementKind.PARAMETER) {
                        Element method = decl.getEnclosingElement();

                        type.add(UseTypes.WRITE);

                        if (parent.getLeaf().getKind() == Kind.LAMBDA_EXPRESSION &&
                            ((LambdaExpressionTree) parent.getLeaf()).getParameters().contains(currentPath.getLeaf())) {
//                            type.add(UseTypes.READ);
                        } else if (method.getModifiers().contains(Modifier.ABSTRACT) || method.getModifiers().contains(Modifier.NATIVE) || !method.getModifiers().contains(Modifier.PRIVATE)) {
                            type.add(UseTypes.READ);
                        }
                    } else if (decl.getKind().isField() || decl.getKind() == ElementKind.EXCEPTION_PARAMETER) {
                        type.add(UseTypes.WRITE);
                    } else if (parent.getLeaf().getKind() == Kind.ENHANCED_FOR_LOOP &&
                               ((EnhancedForLoopTree) parent.getLeaf()).getVariable() == currentPath.getLeaf()) {
                        type.add(UseTypes.WRITE);
                    } else {
                        VariableTree vt = (VariableTree) currentPath.getLeaf();

                        if (vt.getInitializer() != null) {
                            type.add(UseTypes.WRITE);
                        }
                    }
                } else if (decl.getKind() == ElementKind.METHOD) {
                    if (!declaration) {
                        type.add(UseTypes.EXECUTE);
                    }
                } else if (decl.getKind() == ElementKind.CONSTRUCTOR) {
                    if (!declaration) {
                        if (info.getElements().isDeprecated(decl.getEnclosingElement())) {
                            c.add(ColoringAttributes.DEPRECATED);
                        }
                        type.add(UseTypes.EXECUTE);
                    }
                }
                if (declaration) {
                    type.add(UseTypes.DECLARATION);
                }
                addUse(decl, type, expr, c);
            }
        }
        
        private void addUse(Element decl, Collection<UseTypes> useTypes, TreePath t, Collection<ColoringAttributes> c) {
            if (decl == recursionDetector) {
                useTypes.remove(UseTypes.EXECUTE); //recursive execution is not use
            }
            
            List<Use> uses = type2Uses.get(decl);
            
            if (uses == null) {
                type2Uses.put(decl, uses = new ArrayList<Use>());
            }
            
            Use u = new Use(useTypes, t, c);
            
            uses.add(u);
        }

        @Override
        public Void visitCompilationUnit(CompilationUnitTree tree, Void p) {
	    //ignore package X.Y.Z;:
	    //scan(tree.getPackageDecl(), p);
            tl.moveBefore(tree.getImports());
	    scan(tree.getImports(), p);
            tl.moveBefore(tree.getPackageAnnotations());
	    scan(tree.getPackageAnnotations(), p);
            tl.moveToEnd(tree.getImports());
	    scan(tree.getTypeDecls(), p);
	    return null;
        }

        @Override
        public Void visitModule(ModuleTree tree, Void p) {
            tl.moveToOffset(sourcePositions.getStartPosition(info.getCompilationUnit(), tree));
            scan(tree.getAnnotations(), p);
            tl.moveToEnd(tree.getAnnotations());
            if (tree.getModuleType() == ModuleTree.ModuleKind.OPEN) {
                Token t = firstIdentifierToken("open"); //NOI18N
                if (t != null) {
                    contextKeywords.add(t);
                }
                tl.moveNext();
            }
            Token t = firstIdentifierToken("module"); //NOI18N
            if (t != null) {
                contextKeywords.add(t);
            }
            Element e = info.getTrees().getElement(getCurrentPath());
            if (e != null && e.getKind() == ElementKind.MODULE) {
                handlePossibleIdentifier(new TreePath(getCurrentPath(), tree.getName()), true, e);
                tl.moduleNameHere(tree.getName(), tree2Tokens);
            }
            scan(tree.getDirectives(), p);
            return null;
        }

        @Override
        public Void visitExports(ExportsTree tree, Void p) {
            tl.moveToOffset(sourcePositions.getStartPosition(info.getCompilationUnit(), tree));
            Token t = firstIdentifierToken("exports"); //NOI18N
            if (t != null) {
                contextKeywords.add(t);
            }
            scan(tree.getPackageName(), p);
            tl.moveToOffset(sourcePositions.getEndPosition(info.getCompilationUnit(), tree.getPackageName()));
            t = firstIdentifierToken("to"); //NOI18N
            if (t != null) {
                contextKeywords.add(t);
            }
            return scan(tree.getModuleNames(), p);
        }

        @Override
        public Void visitOpens(OpensTree tree, Void p) {
            tl.moveToOffset(sourcePositions.getStartPosition(info.getCompilationUnit(), tree));
            Token t = firstIdentifierToken("opens"); //NOI18N
            if (t != null) {
                contextKeywords.add(t);
            }
            scan(tree.getPackageName(), p);
            tl.moveToOffset(sourcePositions.getEndPosition(info.getCompilationUnit(), tree.getPackageName()));
            t = firstIdentifierToken("to"); //NOI18N
            if (t != null) {
                contextKeywords.add(t);
            }
            return scan(tree.getModuleNames(), p);
        }

        @Override
        public Void visitProvides(ProvidesTree tree, Void p) {
            tl.moveToOffset(sourcePositions.getStartPosition(info.getCompilationUnit(), tree));
            Token t = firstIdentifierToken("provides"); //NOI18N
            if (t != null) {
                contextKeywords.add(t);
            }
            scan(tree.getServiceName(), p);
            tl.moveToOffset(sourcePositions.getEndPosition(info.getCompilationUnit(), tree.getServiceName()));
            t = firstIdentifierToken("with"); //NOI18N
            if (t != null) {
                contextKeywords.add(t);
            }
            return scan(tree.getImplementationNames(), p);
        }

        @Override
        public Void visitRequires(RequiresTree tree, Void p) {
            tl.moveToOffset(sourcePositions.getStartPosition(info.getCompilationUnit(), tree));
            Token t = firstIdentifierToken("requires"); //NOI18N
            if (t != null) {
                contextKeywords.add(t);
                tl.moveNext();
                if (tree.isStatic() && tree.isTransitive()) {
                    t = firstIdentifierToken("static", "transitive"); //NOI18N
                    if (t != null) {
                        contextKeywords.add(t);
                    }
                    tl.moveNext();
                    t = firstIdentifierToken("static", "transitive"); //NOI18N
                    if (t != null) {
                        contextKeywords.add(t);
                    }
                } else if (tree.isStatic()) {
                    t = firstIdentifierToken("static"); //NOI18N
                    if (t != null) {
                        contextKeywords.add(t);
                    }
                } else if (tree.isTransitive()) {
                    t = firstIdentifierToken("transitive"); //NOI18N
                    if (t != null) {
                        contextKeywords.add(t);
                    }
                }
            }
            return super.visitRequires(tree, p);
        }

        @Override
        public Void visitUses(UsesTree tree, Void p) {
            tl.moveToOffset(sourcePositions.getStartPosition(info.getCompilationUnit(), tree));
            Token t = firstIdentifierToken("uses"); //NOI18N
            if (t != null) {
                contextKeywords.add(t);
            }
            return super.visitUses(tree, p);
        }
                
        @Override
        public Void visitMethodInvocation(MethodInvocationTree tree, Void p) {
            Tree possibleIdent = tree.getMethodSelect();
            
            if (possibleIdent.getKind() == Kind.IDENTIFIER) {
                //handle "this" and "super" constructors:
                String ident = ((IdentifierTree) possibleIdent).getName().toString();
                
                if ("super".equals(ident) || "this".equals(ident)) { //NOI18N
                    Element resolved = info.getTrees().getElement(getCurrentPath());
                    
                    addUse(resolved, EnumSet.of(UseTypes.EXECUTE), null, null);
                }
            }
            
            List<? extends Tree> ta = tree.getTypeArguments();
            long afterTypeArguments = ta.isEmpty() ? -1 : info.getTrees().getSourcePositions().getEndPosition(info.getCompilationUnit(), ta.get(ta.size() - 1));
            
            switch (tree.getMethodSelect().getKind()) {
                case IDENTIFIER:
                case MEMBER_SELECT:
                    memberSelectBypass = afterTypeArguments;
                    scan(tree.getMethodSelect(), p);
                    memberSelectBypass = -1;
                    break;
                default:
                    //todo: log
                    scan(tree.getMethodSelect(), p);
            }

            //the type arguments are before the last identifier in the select, so we should return there:
            //not very efficient, though:
            tl.moveBefore(tree.getTypeArguments());
            
            scan(tree.getTypeArguments(), null);
            
            scan(tree.getArguments(), p);
            
            return null;
        }

        @Override
        public Void visitIdentifier(IdentifierTree tree, Void p) {
            if (info.getTreeUtilities().isSynthetic(getCurrentPath()))
                return null;

            tl.moveToOffset(sourcePositions.getStartPosition(info.getCompilationUnit(), tree));
            
            if (memberSelectBypass != (-1)) {
                tl.moveToOffset(memberSelectBypass);
                memberSelectBypass = -1;
            }
            
            tl.identifierHere(tree, tree2Tokens);
            
            handlePossibleIdentifier(getCurrentPath(), false);
            super.visitIdentifier(tree, null);
            return null;
        }

        @Override
        public Void visitMethod(MethodTree tree, Void p) {
            if (info.getTreeUtilities().isSynthetic(getCurrentPath())) {
                return super.visitMethod(tree, p);
            }

            //#170338: constructor without modifiers:
            tl.moveToOffset(sourcePositions.getStartPosition(info.getCompilationUnit(), tree));

            handlePossibleIdentifier(getCurrentPath(), true);
            
            Element el = info.getTrees().getElement(getCurrentPath());
            
            scan(tree.getModifiers(), null);
            tl.moveToEnd(tree.getModifiers());
            scan(tree.getTypeParameters(), null);
            tl.moveToEnd(tree.getTypeParameters());
            scan(tree.getReturnType(), p);
            tl.moveToEnd(tree.getReturnType());
            
            String name;
            
            if (tree.getReturnType() != null) {
                //method:
                name = tree.getName().toString();
            } else {
                //constructor:
                TreePath tp = getCurrentPath();
                
                while (tp != null && !TreeUtilities.CLASS_TREE_KINDS.contains(tp.getLeaf().getKind())) {
                    tp = tp.getParentPath();
                }
                
                if (tp != null && TreeUtilities.CLASS_TREE_KINDS.contains(tp.getLeaf().getKind())) {
                    name = ((ClassTree) tp.getLeaf()).getSimpleName().toString();
                } else {
                    name = null;
                }
            }
            
            if (name != null) {
                firstIdentifier(name);
            }
            
            scan(tree.getParameters(), null);
            scan(tree.getThrows(), null);
            scan(tree.getDefaultValue(), null);

            recursionDetector = (el != null && el.getKind() == ElementKind.METHOD) ? (ExecutableElement) el : null;
            
            scan(tree.getBody(), null);

            recursionDetector = null;
        
            return null;
        }

        @Override
        public Void visitVariable(VariableTree tree, Void p) {
            tl.moveToOffset(sourcePositions.getStartPosition(info.getCompilationUnit(), tree));

            handlePossibleIdentifier(getCurrentPath(), true);
            
            scan(tree.getModifiers(), null);
            
            tl.moveToEnd(tree.getModifiers());
            
            scan(tree.getType(), null);
            
            int[] span = info.getTreeUtilities().findNameSpan(tree);
            if (span != null)
                tl.moveToOffset(span[0]);
            else
                tl.moveToEnd(tree.getType());
            
            firstIdentifier(tree.getName().toString());
            
            tl.moveNext();
            
            scan(tree.getInitializer(), p);
            
            return null;
        }
        
        @Override
        public Void visitNewClass(NewClassTree tree, Void p) {
            TreePath tp;
            Tree ident = tree.getIdentifier();
            
            if (ident.getKind() == Kind.PARAMETERIZED_TYPE) {
                tp = new TreePath(new TreePath(getCurrentPath(), ident), ((ParameterizedTypeTree) ident).getType());
            } else {
                tp = new TreePath(getCurrentPath(), ident);
            }
            
            Element clazz = info.getTrees().getElement(tp);
            
            if (clazz != null) {
                addUse(clazz, EnumSet.of(UseTypes.CLASS_USE), null, null);
            }
	    
            scan(tree.getEnclosingExpression(), null);
            scan(tree.getIdentifier(), null);
            scan(tree.getTypeArguments(), null);
            scan(tree.getArguments(), p);
            scan(tree.getClassBody(), null);
            
            return null;
        }

        @Override
        public Void visitClass(ClassTree tree, Void p) {
            tl.moveToOffset(sourcePositions.getStartPosition(info.getCompilationUnit(), tree));
            
            handlePossibleIdentifier(getCurrentPath(), true);
            
            scan(tree.getModifiers(), null);
            
            tl.moveToEnd(tree.getModifiers());
            firstIdentifier(tree.getSimpleName().toString());
            
            //XXX:????
            scan(tree.getTypeParameters(), null);
            scan(tree.getExtendsClause(), null);
            scan(tree.getImplementsClause(), null);

            ExecutableElement prevRecursionDetector = recursionDetector;

            recursionDetector = null;
            
            scan(tree.getMembers(), null);

            recursionDetector = prevRecursionDetector;
            
            //XXX: end ???
            
            return null;
        }
        
        @Override
        public Void visitMemberReference(MemberReferenceTree node, Void p) {
            scan(node.getQualifierExpression(), p);
            tl.moveToEnd(node.getQualifierExpression());
            scan(node.getTypeArguments(), null);
            tl.moveToEnd(node.getTypeArguments());
            handlePossibleIdentifier(getCurrentPath(), false);
            firstIdentifier(node.getName().toString());
            return null;
        }

        private static final Coloring UNINDENTED_TEXT_BLOCK =
                ColoringAttributes.add(ColoringAttributes.empty(), ColoringAttributes.UNINDENTED_TEXT_BLOCK);

        @Override
        public Void visitLiteral(LiteralTree node, Void p) {
            int startPos = (int) info.getTrees().getSourcePositions().getStartPosition(info.getCompilationUnit(), node);
            tl.moveToOffset(startPos);
            Token t = tl.currentToken();
            if (t != null && t.id() == JavaTokenId.MULTILINE_STRING_LITERAL && t.partType() == PartType.COMPLETE) {
                String tokenText = t.text().toString();
                String[] lines = tokenText.split("\n");
                int indent = Arrays.stream(lines, 1, lines.length)
                                   .mapToInt(this::leadingIndent)
                                   .min()
                                   .orElse(0);
                int pos = startPos + lines[0].length() + 1;
                for (int i = 1; i < lines.length; i++) {
                    String line = lines[i];
                    if (i == lines.length - 1) {
                        line = line.substring(0, line.length() - 3);
                    }
                    String strippendLine = line.replaceAll("[\t ]+$", "");
                    int indentedStart = pos + indent;
                    int indentedEnd = pos + strippendLine.length();
                    if (indentedEnd > indentedStart)
                        extraColoring.add(Pair.of(new int[] {indentedStart, indentedEnd}, UNINDENTED_TEXT_BLOCK));
                    pos += line.length() + 1;
                }
            }

            TreePath pp = getCurrentPath().getParentPath();
            if (pp.getLeaf() != null &&
                pp.getLeaf().getKind() == Kind.METHOD_INVOCATION) {
                MethodInvocationTree inv = (MethodInvocationTree) pp.getLeaf();
                int pos = inv.getArguments().indexOf(node);
                if (pos != (-1)) {
                    Element invoked = info.getTrees().getElement(pp);
                    if (invoked != null && (invoked.getKind() == ElementKind.METHOD || invoked.getKind() == ElementKind.CONSTRUCTOR)) {
                        long start = sourcePositions.getStartPosition(info.getCompilationUnit(), node);
                        long end = start + 1;
                        ExecutableElement invokedMethod = (ExecutableElement) invoked;
                        pos = Math.min(pos, invokedMethod.getParameters().size() - 1);
                        preText.put(new int[] {(int) start, (int) end},
                                    invokedMethod.getParameters().get(pos).getSimpleName() + ":");
                    }
                }
            }
            return super.visitLiteral(node, p);
        }

<<<<<<< HEAD
        @Override
        public Void scan(Tree tree, Void p) {
            if (tree != null && "YIELD".equals(tree.getKind().name())) {
                tl.moveToOffset(sourcePositions.getStartPosition(info.getCompilationUnit(), tree));
                Token t = firstIdentifierToken("yield"); //NOI18N
                if (t != null) {
                    contextKeywords.add(t);
                }
            }
            return super.scan(tree, p);
=======
        private int leadingIndent(String line) {
            int indent = 0;

            for (int i = 0; i < line.length(); i++) { //TODO: code points
                if (Character.isWhitespace(line.charAt(i)))
                    indent++;
                else
                    break;
            }

            return indent;
>>>>>>> 3efc6cf7
        }

    }

    public static interface ErrorDescriptionSetter {
        
        public void setHighlights(Document doc, Collection<Pair<int[], Coloring>> highlights, Map<int[], String> preText);
        public void setColorings(Document doc, Map<Token, Coloring> colorings);
    }    
}<|MERGE_RESOLUTION|>--- conflicted
+++ resolved
@@ -1121,7 +1121,6 @@
             return super.visitLiteral(node, p);
         }
 
-<<<<<<< HEAD
         @Override
         public Void scan(Tree tree, Void p) {
             if (tree != null && "YIELD".equals(tree.getKind().name())) {
@@ -1132,7 +1131,7 @@
                 }
             }
             return super.scan(tree, p);
-=======
+
         private int leadingIndent(String line) {
             int indent = 0;
 
@@ -1144,7 +1143,6 @@
             }
 
             return indent;
->>>>>>> 3efc6cf7
         }
 
     }
