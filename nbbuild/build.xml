--- conflicted
+++ resolved
@@ -2104,12 +2104,7 @@
             <exclude name="java.source/src/org/netbeans/modules/**/*.template" /> <!-- template files -->
             <exclude name="javafx2.project/src/org/netbeans/modules/javafx2/project/templates/**" /> <!--license would be visible when users edit the templates inside their IDE-->
             <exclude name="jellytools.platform/src/org/netbeans/jellytools/version_info" /> <!--does not natively support comments-->
-<<<<<<< HEAD
             <exclude name="jshell.support/src/org/netbeans/modules/jshell/resources/consoleExample.jsh" /> <!-- file is used as sample for syntax highlighting in GUI -->
-            <exclude name="jshell.support/test/unit/src/org/netbeans/modules/jshell/support/*.txt" /> <!--test data-->
-=======
-            <exclude name="jshell.support/src/org/netbeans/modules/jshell/resources/consoleExample.jsh" /> <!--license would be visible to users in the Fonts/Colors settings-->
->>>>>>> 8d6244d2
             <exclude name="junit.ui/src/org/netbeans/modules/junit/ui/resources/*.template" /> <!--license would be visible when users edit the templates inside their IDE-->
             <exclude name="languages.diff/src/org/netbeans/modules/languages/diff/DiffExample.diff" /> <!--license would be visible to users in the Fonts/Colors settings-->
             <exclude name="languages.yaml/src/org/netbeans/modules/languages/yaml/*.yaml" /> <!--Files used in GUI as sample/starting point-->
